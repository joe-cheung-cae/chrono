// =============================================================================
// PROJECT CHRONO - http://projectchrono.org
//
// Copyright (c) 2019 projectchrono.org
// All rights reserved.
//
// Use of this source code is governed by a BSD-style license that can be found
// in the LICENSE file at the top level of the distribution and at
// http://projectchrono.org/license-chrono.txt.
//
// =============================================================================
// Authors: Asher Elmquist
// =============================================================================
//
//
// =============================================================================

#ifndef CHOPTIXPIPELINE_H
#define CHOPTIXPIPELINE_H

#include <optix.h>
#include <cuda.h>
#include <cuda_runtime.h>
#include <cuda_runtime_api.h>

#include "chrono_sensor/optix/ChOptixDefinitions.h"
#include "chrono/assets/ChVisualMaterial.h"
#include "chrono/assets/ChTriangleMeshShape.h"
#include "chrono_sensor/optix/scene/ChScene.h"

#include "chrono_sensor/ChApiSensor.h"

#include <vector>
#include <memory>

namespace chrono {
namespace sensor {

template <typename T>
struct Record {
    __align__(OPTIX_SBT_RECORD_ALIGNMENT) char header[OPTIX_SBT_RECORD_HEADER_SIZE];
    T data;
};

enum class PipelineType {
    CAMERA_PINHOLE,   // pinhole camera model
    CAMERA_FOV_LENS,  // FOV lens model
    LIDAR_SINGLE,     // single sample lidar
    LIDAR_MULTI,      // multi sample lidar
    RADAR             // radar model
};
// TODO: how do we allow custom ray gen programs? (Is that every going to be a thing?)

class CH_SENSOR_API ChOptixPipeline {
  public:
    ChOptixPipeline(OptixDeviceContext context, unsigned int trace_depth, bool debug);
    ~ChOptixPipeline();

    void SpawnPipeline(PipelineType type);
    unsigned int GetBoxMaterial(std::shared_ptr<ChVisualMaterial> mat = nullptr);
    unsigned int GetSphereMaterial(std::shared_ptr<ChVisualMaterial> mat = nullptr);
    unsigned int GetCylinderMaterial(std::shared_ptr<ChVisualMaterial> mat = nullptr);

    unsigned int GetRigidMeshMaterial(CUdeviceptr& d_vertices,
                                      CUdeviceptr& d_indices,
                                      std::shared_ptr<ChTriangleMeshShape> sphere_shape,
                                      std::vector<std::shared_ptr<ChVisualMaterial>> mat_list);

    unsigned int GetDeformableMeshMaterial(CUdeviceptr& d_vertices,
                                           CUdeviceptr& d_indices,
                                           std::shared_ptr<ChTriangleMeshShape> sphere_shape,
                                           std::vector<std::shared_ptr<ChVisualMaterial>> mat_list);

    void UpdateDeformableMeshes();

    void UpdateAllSBTs();
    void UpdateAllPipelines();
    void UpdateObjectVelocity();

    CUdeviceptr GetMeshPool();
    CUdeviceptr GetMaterialPool();

    void AddBody(std::shared_ptr<ChBody> body){m_bodies.push_back(body);}

    OptixPipeline& GetPipeline(unsigned int id);
    std::shared_ptr<OptixShaderBindingTable> GetSBT(unsigned int id);
    std::shared_ptr<Record<RaygenParameters>> GetRayGenRecord(unsigned int id);

    void Cleanup();
    void CleanMaterials();

    void UpdateBackground(Background b);

  private:
    // private class functions
    void CompileBaseShaders();
    void AssembleBaseProgramGroups();
    void CreateBaseSBT();
    void CreateOptixProgramGroup(OptixProgramGroup& group,
                                 OptixProgramGroupKind k,
                                 OptixModule is_module,
                                 const char* is_name,
                                 OptixModule ch_module,
                                 const char* ch_name);

    unsigned int GetMaterial(std::shared_ptr<ChVisualMaterial> mat = nullptr);

    void CreateDeviceTexture(cudaTextureObject_t& d_tex_sampler,
                             cudaArray_t& d_img_array,
                             std::string file_name,
                             bool mirror = false,
                             bool exclude_from_material_cleanup = false);

    // Private class variables - DO NOT MODIFY THE CONTEXT
    OptixDeviceContext m_context;

    unsigned int m_trace_depth;
    bool m_debug;

    // modules - we only make one of each - do not clear when rebuilding root
    OptixModule m_box_intersection_module = 0;     // box.cu file
    OptixModule m_sphere_intersection_module = 0;  // sphere.cu file
    OptixModule m_cyl_intersection_module = 0;     // cylinder.cu file
    OptixModule m_camera_raygen_module = 0;        // camera.cu file
    OptixModule m_lidar_raygen_module = 0;         // lidar.cu file
    OptixModule m_radar_raygen_module = 0;         // lidar.cu file
    OptixModule m_material_shading_module = 0;     // material shader file
    OptixModule m_miss_module = 0;                 // miss.cu

    // program groups - we only make one of each - do not clear when rebuilding root
    OptixProgramGroup m_camera_pinhole_raygen_group = 0;
    OptixProgramGroup m_camera_fov_lens_raygen_group = 0;
    OptixProgramGroup m_lidar_single_raygen_group = 0;
    OptixProgramGroup m_lidar_multi_raygen_group = 0;
    OptixProgramGroup m_radar_raygen_group = 0;

    OptixProgramGroup m_hit_box_group = 0;
    OptixProgramGroup m_hit_sphere_group = 0;
    OptixProgramGroup m_hit_cyl_group = 0;
    OptixProgramGroup m_hit_mesh_group = 0;
    OptixProgramGroup m_miss_group = 0;

    // compile options - TODO: should probably depend on the pipeline - do not clear for now
    OptixPipelineCompileOptions m_pipeline_compile_options;

    // the pipelines that are in use - do not clear when rebuilding root
    std::vector<OptixPipeline> m_pipelines;
    std::vector<std::shared_ptr<Record<RaygenParameters>>> m_raygen_records;

    // refresh this with new material information without clearing when root get rebuilt
    std::vector<std::shared_ptr<OptixShaderBindingTable>> m_sbts;

    // miss record - do not clear
    CUdeviceptr md_miss_record = {};  ///< handle to the miss record on the device

    // material records - clear when rebuilding root
    std::vector<Record<MaterialRecordParameters>> m_material_records;  ///< vector of all material records
    CUdeviceptr md_material_records = {};                              ///< handle to the material records on the device

    // material pool (host and device)
    std::vector<MaterialParameters> m_material_pool;
    CUdeviceptr md_material_pool = {};

    // mesh data pool
    std::vector<MeshParameters> m_mesh_pool;        ///< mesh pool on the device
    CUdeviceptr md_mesh_pool = {};                  ///< struct to know which buffers make up which meshes
    std::vector<CUdeviceptr> m_mesh_buffers_dptrs;  ///< for keeping a handle to free later

    // texture and image handles
    std::unordered_map<std::string, cudaTextureObject_t> m_texture_samplers;  ///< for keeping a handle to free later
    std::unordered_map<std::string, cudaArray_t> m_img_textures;              ///< for keeping a handle to free later

    cudaTextureObject_t md_miss_texture_sampler = {};  ///< handle to the environment texture sampler
    cudaArray_t md_miss_img_texture = {};              ///< handle to the environment image texture

    /// keep track of chrono meshes we've added and their corresponding mesh pool id
    std::vector<std::tuple<std::shared_ptr<geometry::ChTriangleMeshConnected>, unsigned int>> m_known_meshes;

    /// list of deformable meshes <mesh shape, dvertices, dnormals, num prev triangles>
    std::vector<std::tuple<std::shared_ptr<ChTriangleMeshShape>, CUdeviceptr, CUdeviceptr, unsigned int>>
        m_deformable_meshes;

<<<<<<< HEAD
    /// keep track of chrono bodies in scene so we can update velocity to device
    std::vector<std::shared_ptr<ChBody>> m_bodies;
    // record defaults - clear when rebuilding root
    // bool m_default_box_record_inst = false;
    // unsigned int m_default_box_record_id;
    // bool m_default_sphere_record_inst = false;
    // unsigned int m_default_sphere_record_id;
    // bool m_default_cyl_record_inst = false;
    // unsigned int m_default_cyl_record_id;

=======
>>>>>>> 154558f1
    // default material in the material pool
    bool m_default_material_inst = false;
    unsigned int m_default_material_id;
};
}  // namespace sensor
}  // namespace chrono

#endif<|MERGE_RESOLUTION|>--- conflicted
+++ resolved
@@ -180,19 +180,6 @@
     std::vector<std::tuple<std::shared_ptr<ChTriangleMeshShape>, CUdeviceptr, CUdeviceptr, unsigned int>>
         m_deformable_meshes;
 
-<<<<<<< HEAD
-    /// keep track of chrono bodies in scene so we can update velocity to device
-    std::vector<std::shared_ptr<ChBody>> m_bodies;
-    // record defaults - clear when rebuilding root
-    // bool m_default_box_record_inst = false;
-    // unsigned int m_default_box_record_id;
-    // bool m_default_sphere_record_inst = false;
-    // unsigned int m_default_sphere_record_id;
-    // bool m_default_cyl_record_inst = false;
-    // unsigned int m_default_cyl_record_id;
-
-=======
->>>>>>> 154558f1
     // default material in the material pool
     bool m_default_material_inst = false;
     unsigned int m_default_material_id;
