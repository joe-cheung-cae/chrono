#ifndef SYN_CHRONO_MANAGER
#define SYN_CHRONO_MANAGER

#include "chrono_synchrono/SynApi.h"

#include "chrono_synchrono/agent/SynAgent.h"
#include "chrono_synchrono/communication/SynCommunicator.h"

#include "chrono/physics/ChSystem.h"

namespace chrono {
namespace synchrono {

/// @addtogroup synchrono_core
/// @{

/// Base class responsible for handling agents and synchronizing states between nodes
class SYN_API SynChronoManager {
  public:
    /// Class constructor
    SynChronoManager(int node_id, int num_nodes, std::shared_ptr<SynCommunicator> communicator = nullptr);

    /// Class destructor
    ~SynChronoManager();

    /// Add an agent to the SynChrono manager
    /// Cannot be called after Initialize is called
    ///
    /// @param agent The agent that should be added to the SynChrono world
    bool AddAgent(std::shared_ptr<SynAgent> agent);

    /// Add a zombie to the SynChrono manager with the passed id
    /// Cannot be called after Initialize is called
    ///
    /// @param zombie The zombie that should be added to the SynChrono world
    /// @param agent_key The id of the added zombie
    bool AddZombie(std::shared_ptr<SynAgent> zombie, AgentKey agent_key);

    ///@brief Sets the underlying communicator
    ///
    ///@param communicator the communicator to use for internode communication
    bool SetCommunicator(std::shared_ptr<SynCommunicator> communicator);

    ///@brief Initialize all the added agents.
    /// Communicator must be added before calling this function.
    /// Locks the agent list so new agents cannot be added.
    ///
    /// @param system The chrono system with which the sensor manager is associated. Used for zombie initialization.
    bool Initialize(ChSystem* system);

    ///@brief Synchronize data across nodes. This method essentially calls
    /// the underlying communicator to perform the work. The communicator will
    /// send and block until all messages are received. The manager is then responsible
    /// for distributing messages to each agent.
    ///
    /// A manager is responsible for maintaining time and space coherence,
    /// so each node and it's agent should be at the same time within the simulation
    ///
    ///@param time timestamp to synchronize each node at
    void Synchronize(double time);

    /// @brief Update the underlying agents
    /// Agents typically will update their state messages
    ///
    void UpdateAgents();

    /// @brief If our simulation is still running, sends a quit message to everyone else to exit as well
    ///     Needed specifically for MPI where we don't wait for timeouts
    void QuitSimulation();

    // ------------------------------------------------------------------------

    ///@brief Get the agents list
    ///
    std::map<AgentKey, std::shared_ptr<SynAgent>>& GetAgents() { return m_agents; }

    ///@brief Set the heartbeat for the rate at which SynChrono synchronization
    /// occurs
    ///
    void SetHeartbeat(double heartbeat) { m_heartbeat = heartbeat; }

    /// @brief Should the simulation still be running?
    bool IsOk() { return m_is_ok; }

    /// @brief Print timing information (over last step and cumulative)
    void PrintStepStatistics(std::ostream& os) const;

  private:
    // These methods are only available to derived classes.
    // This decision was made to ensure agents are responsible for message generation,
    // not users. If users were allowed such a liberty, synchronization data would not
    // be agent specific, as in the receiving agent won't know where the information was sent.
    // A SynCommunicator should be used for such applications.

    /// @brief Gather all messages from the attached nodes
    /// This method will ask each agent for any messages to send and then update the underlying communicator
    /// with those new messages
    ///
    SynMessageList GatherMessages();

    /// @brief Gather all description messages from the attached nodes
    /// A description message essentially describes how a zombie agent should be visualized.
    /// A description message will contain visual assets and initial positions.
    /// Should be called either during the initialization/handshake phase or on the first pass of info
    ///
    SynMessageList GatherDescriptionMessages();

    ///@brief Process the messages that have just been received.
    /// Will parse through received buffer and organize messages to pass to correct agents.
    ///
    /// For each message in the received buffer
    /// 1. check the intended node/num
    /// 2. organize the messages into a nested map for each agent on each node
    /// 3. if desired, pass those messages to the intended node
    ///
    void ProcessReceivedMessages();

    ///@brief This method passes out each received message to it's intended agent
    ///

    ///@brief Distribute each received message to it's intended agent
    /// This message uses the sorted messages stored in m_messages, so call ProcessReceivedMessages
    /// prior to this method in order to properly organize the received messages
    ///
    void DistributeMessages();

    ///@brief Create a agents from description messages
    /// During the initialization phase, description messages of each agent in the simulation is passed.
    /// This method uses those descriptions to create new agents and store them in the proper location
    /// in the m_zombies class variable
    ///
    void CreateAgentsFromDescriptions();

    // --------------------------------------------------------------------------------------------------------------

    bool m_is_ok;
    bool m_initialized;       ///< Has the Initialize function been called?
    int m_node_id;            ///< The node id assigned to this manager (provided by user code)
    int m_num_nodes;          ///< The number of nodes in the SynChrono world (provided by user code)
    AgentKey m_node_key;

    double m_heartbeat;  ///< Rate at which synchronization between nodes occurs
    double m_next_sync;  ///< Time at which next synchronization between nodes should occur

<<<<<<< HEAD
    int m_num_managed_agents = 0;  ///< Number of agents managed by this node

    std::map<AgentKey, std::shared_ptr<SynAgent>> m_agents;          ///< Agents in the SynChrono world on this node
    std::map<AgentKey, std::shared_ptr<SynAgent>> m_zombies;         ///< Agents in the SynChrono world not on this node
=======
    ChTimer<> m_timer_update;         ///< timer for agent updates
    ChTimer<> m_timer_msg_gather;     ///< timer for generating outgoing messages
    ChTimer<> m_timer_communication;  ///< timer for communication
    ChTimer<> m_timer_msg_process;    ///< timer for processing received messages

    double m_time_update;         ///< cumulative time for agent updates
    double m_time_msg_gather;     ///< cumulative time for generating outgoing messages
    double m_time_communication;  ///< cummulative time for communication
    double m_time_msg_process;    ///< cumulative time for processing received messages

    std::map<SynAgentID, std::shared_ptr<SynAgent>> m_agents;        ///< Agents in the SynChrono world on this node
    std::map<SynAgentID, std::shared_ptr<SynAgent>> m_zombies;       ///< Agents in the SynChrono world not on this node
>>>>>>> 7d90309f
    std::map<std::shared_ptr<SynAgent>, SynMessageList> m_messages;  ///< Messages associated with each agent

    std::shared_ptr<SynCommunicator> m_communicator;  ///< Underlying communicator used for inter-node comm
};

/// @} synchrono_core

}  // namespace synchrono
}  // namespace chrono

#endif<|MERGE_RESOLUTION|>--- conflicted
+++ resolved
@@ -142,12 +142,6 @@
     double m_heartbeat;  ///< Rate at which synchronization between nodes occurs
     double m_next_sync;  ///< Time at which next synchronization between nodes should occur
 
-<<<<<<< HEAD
-    int m_num_managed_agents = 0;  ///< Number of agents managed by this node
-
-    std::map<AgentKey, std::shared_ptr<SynAgent>> m_agents;          ///< Agents in the SynChrono world on this node
-    std::map<AgentKey, std::shared_ptr<SynAgent>> m_zombies;         ///< Agents in the SynChrono world not on this node
-=======
     ChTimer<> m_timer_update;         ///< timer for agent updates
     ChTimer<> m_timer_msg_gather;     ///< timer for generating outgoing messages
     ChTimer<> m_timer_communication;  ///< timer for communication
@@ -158,9 +152,9 @@
     double m_time_communication;  ///< cummulative time for communication
     double m_time_msg_process;    ///< cumulative time for processing received messages
 
-    std::map<SynAgentID, std::shared_ptr<SynAgent>> m_agents;        ///< Agents in the SynChrono world on this node
-    std::map<SynAgentID, std::shared_ptr<SynAgent>> m_zombies;       ///< Agents in the SynChrono world not on this node
->>>>>>> 7d90309f
+    int m_num_managed_agents = 0;  ///< Number of agents managed by this node
+    std::map<AgentKey, std::shared_ptr<SynAgent>> m_agents;          ///< Agents in the SynChrono world on this node
+    std::map<AgentKey, std::shared_ptr<SynAgent>> m_zombies;         ///< Agents in the SynChrono world not on this node
     std::map<std::shared_ptr<SynAgent>, SynMessageList> m_messages;  ///< Messages associated with each agent
 
     std::shared_ptr<SynCommunicator> m_communicator;  ///< Underlying communicator used for inter-node comm
