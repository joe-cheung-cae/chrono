#include "chrono_parallel/physics/ChSystemParallel.h"
#include "chrono_parallel/lcp/ChLcpSolverParallel.h"
#include "chrono_parallel/collision/ChCollisionSystemParallel.h"
#include "chrono_parallel/collision/ChCollisionSystemBulletParallel.h"

using namespace chrono;
using namespace chrono::collision;

ChSystemParallelDEM::ChSystemParallelDEM(unsigned int max_objects) : ChSystemParallel(max_objects) {
    LCP_solver_speed = new ChLcpSolverParallelDEM(data_manager);

    data_manager->settings.collision.collision_envelope = 0;

    // Set this so that the CD can check what type of system it is (needed for narrowphase)
    data_manager->settings.system_type = SYSTEM_DEM;

    data_manager->system_timer.AddTimer("ChLcpSolverParallelDEM_ProcessContact");
}

ChBody* ChSystemParallelDEM::NewBody() {
    if (collision_system_type == COLLSYS_PARALLEL)
        return new ChBody(new collision::ChCollisionModelParallel, ChMaterialSurfaceBase::DEM);

    return new ChBody(ChMaterialSurfaceBase::DEM);
}

<<<<<<< HEAD
void ChSystemParallelDEM::AddMaterialSurfaceData(ChSharedPtr<ChBody> newbody) {
    assert(newbody->GetContactMethod() == ChMaterialSurfaceBase::DEM);

    // Reserve space for material properties for the specified body. Not that the
    // actual data is set in UpdateMaterialProperties().
    data_manager->host_data.mu.push_back(0);
    data_manager->host_data.cohesion_data.push_back(0);
    data_manager->host_data.adhesionMultDMT_data.push_back(0);

    data_manager->host_data.mass_rigid.push_back(0);

    if (data_manager->settings.solver.use_material_properties) {
        data_manager->host_data.elastic_moduli.push_back(real2(0, 0));
        data_manager->host_data.cr.push_back(0);
    } else {
        data_manager->host_data.dem_coeffs.push_back(real4(0, 0, 0, 0));
    }

    if (data_manager->settings.solver.tangential_displ_mode == ChSystemDEM::TangentialDisplacementModel::MultiStep) {
        for (int i = 0; i < max_shear; i++) {
            data_manager->host_data.shear_neigh.push_back(int3(-1, -1, -1));
            data_manager->host_data.shear_disp.push_back(real3(0, 0, 0));
        }
=======
void ChSystemParallelDEM::AddMaterialSurfaceData(std::shared_ptr<ChBody> newbody) {
  assert(newbody->GetContactMethod() == ChMaterialSurfaceBase::DEM);

  // Reserve space for material properties for the specified body. Not that the
  // actual data is set in UpdateMaterialProperties().
  data_manager->host_data.mu.push_back(0);
  data_manager->host_data.cohesion_data.push_back(0);
  data_manager->host_data.adhesionMultDMT_data.push_back(0);

  data_manager->host_data.mass_rigid.push_back(0);

  if (data_manager->settings.solver.use_material_properties) {
    data_manager->host_data.elastic_moduli.push_back(R2(0, 0));
    data_manager->host_data.cr.push_back(0);
  } else {
    data_manager->host_data.dem_coeffs.push_back(R4(0, 0, 0, 0));
  }

  if (data_manager->settings.solver.tangential_displ_mode == ChSystemDEM::TangentialDisplacementModel::MultiStep) {
    for (int i = 0; i < max_shear; i++) {
      data_manager->host_data.shear_neigh.push_back(I3(-1, -1, -1));
      data_manager->host_data.shear_disp.push_back(R3(0, 0, 0));
>>>>>>> 52e4c14f
    }
}

void ChSystemParallelDEM::UpdateMaterialSurfaceData(int index, ChBody* body) {
<<<<<<< HEAD
    custom_vector<real>& mass = data_manager->host_data.mass_rigid;
    custom_vector<real2>& elastic_moduli = data_manager->host_data.elastic_moduli;
    custom_vector<real>& adhesion = data_manager->host_data.cohesion_data;
    custom_vector<real>& adhesionMult = data_manager->host_data.adhesionMultDMT_data;
    custom_vector<real>& mu = data_manager->host_data.mu;
    custom_vector<real>& cr = data_manager->host_data.cr;
    custom_vector<real4>& dem_coeffs = data_manager->host_data.dem_coeffs;

    // Since this function is called in a parallel for loop, we must access the
    // material properties in a thread-safe manner (we cannot use the function
    // ChBody::GetMaterialSurfaceDEM since that returns a copy of the reference
    // counted shared pointer).
    ChSharedPtr<ChMaterialSurfaceBase>& mat = body->GetMaterialSurfaceBase();
    ChMaterialSurfaceDEM* mat_ptr = static_cast<ChMaterialSurfaceDEM*>(mat.get_ptr());

    mass[index] = body->GetMass();
    mu[index] = mat_ptr->GetSfriction();
    adhesion[index] = mat_ptr->GetAdhesion();
    adhesionMult[index] = mat_ptr->GetAdhesionMultDMT();

    if (data_manager->settings.solver.use_material_properties) {
        elastic_moduli[index] = real2(mat_ptr->GetYoungModulus(), mat_ptr->GetPoissonRatio());
        cr[index] = mat_ptr->GetRestitution();
    } else {
        dem_coeffs[index] = real4(mat_ptr->GetKn(), mat_ptr->GetKt(), mat_ptr->GetGn(), mat_ptr->GetGt());
    }
=======
  custom_vector<real>& mass = data_manager->host_data.mass_rigid;
  custom_vector<real2>& elastic_moduli = data_manager->host_data.elastic_moduli;
  custom_vector<real>& adhesion = data_manager->host_data.cohesion_data;
  custom_vector<real>& adhesionMult = data_manager->host_data.adhesionMultDMT_data;
  custom_vector<real>& mu = data_manager->host_data.mu;
  custom_vector<real>& cr = data_manager->host_data.cr;
  custom_vector<real4>& dem_coeffs = data_manager->host_data.dem_coeffs;

  // Since this function is called in a parallel for loop, we must access the
  // material properties in a thread-safe manner (we cannot use the function
  // ChBody::GetMaterialSurfaceDEM since that returns a copy of the reference
  // counted shared pointer).
  std::shared_ptr<ChMaterialSurfaceBase>& mat = body->GetMaterialSurfaceBase();
  ChMaterialSurfaceDEM* mat_ptr = static_cast<ChMaterialSurfaceDEM*>(mat.get());

  mass[index] = body->GetMass();
  mu[index] = mat_ptr->GetSfriction();
  adhesion[index] = mat_ptr->GetAdhesion();
  adhesionMult[index] = mat_ptr->GetAdhesionMultDMT();

  if (data_manager->settings.solver.use_material_properties) {
    elastic_moduli[index] = R2(mat_ptr->GetYoungModulus(), mat_ptr->GetPoissonRatio());
    cr[index] = mat_ptr->GetRestitution();
  } else {
    dem_coeffs[index] = R4(mat_ptr->GetKn(), mat_ptr->GetKt(), mat_ptr->GetGn(), mat_ptr->GetGt());
  }
>>>>>>> 52e4c14f
}

void ChSystemParallelDEM::Setup() {
    // First, invoke the base class method
    ChSystemParallel::Setup();

    // Ensure that the collision envelope is zero.
    data_manager->settings.collision.collision_envelope = 0;
}

void ChSystemParallelDEM::ChangeCollisionSystem(COLLISIONSYSTEMTYPE type) {
    ChSystemParallel::ChangeCollisionSystem(type);
    data_manager->settings.collision.collision_envelope = 0;
}

real3 ChSystemParallelDEM::GetBodyContactForce(uint body_id) const {
    int index = data_manager->host_data.ct_body_map[body_id];

    if (index == -1)
        return real3(0);

    return data_manager->host_data.ct_body_force[index];
}

real3 ChSystemParallelDEM::GetBodyContactTorque(uint body_id) const {
    int index = data_manager->host_data.ct_body_map[body_id];

    if (index == -1)
        return real3(0);

    return data_manager->host_data.ct_body_torque[index];
}

void ChSystemParallelDEM::PrintStepStats() {
    double timer_solver_setup = data_manager->system_timer.GetTime("ChLcpSolverParallel_Setup");
    double timer_solver_stab = data_manager->system_timer.GetTime("ChLcpSolverParallel_Stab");

    std::cout << std::endl;
    std::cout << "System Information" << std::endl;
    std::cout << "------------------" << std::endl;
    std::cout << "  Number of bodies     " << GetNumBodies() << std::endl;
    std::cout << "  Number of contacts   " << GetNumContacts() << std::endl;
    std::cout << "  Number of bilaterals " << GetNumBilaterals() << std::endl;
    std::cout << std::endl;
    std::cout << "Timing Information" << std::endl;
    std::cout << "------------------" << std::endl;
    std::cout << "Simulation time        " << GetTimerStep() << std::endl;
    std::cout << "  Collision detection    " << GetTimerCollision() << std::endl;
    std::cout << "    broad phase            " << GetTimerCollisionBroad() << std::endl;
    std::cout << "    narrow phase           " << GetTimerCollisionNarrow() << std::endl;
    std::cout << "  Update                 " << GetTimerUpdate() << std::endl;
    std::cout << "  Solver                 " << GetTimerLcp() << std::endl;
    std::cout << "    contact force calc     " << GetTimerProcessContact() << std::endl;
    std::cout << "    setup                  " << timer_solver_setup << std::endl;
    std::cout << "    stabilization          " << timer_solver_stab << std::endl;
    std::cout << std::endl;
}<|MERGE_RESOLUTION|>--- conflicted
+++ resolved
@@ -24,8 +24,7 @@
     return new ChBody(ChMaterialSurfaceBase::DEM);
 }
 
-<<<<<<< HEAD
-void ChSystemParallelDEM::AddMaterialSurfaceData(ChSharedPtr<ChBody> newbody) {
+void ChSystemParallelDEM::AddMaterialSurfaceData(std::shared_ptr<ChBody> newbody) {
     assert(newbody->GetContactMethod() == ChMaterialSurfaceBase::DEM);
 
     // Reserve space for material properties for the specified body. Not that the
@@ -48,35 +47,10 @@
             data_manager->host_data.shear_neigh.push_back(int3(-1, -1, -1));
             data_manager->host_data.shear_disp.push_back(real3(0, 0, 0));
         }
-=======
-void ChSystemParallelDEM::AddMaterialSurfaceData(std::shared_ptr<ChBody> newbody) {
-  assert(newbody->GetContactMethod() == ChMaterialSurfaceBase::DEM);
-
-  // Reserve space for material properties for the specified body. Not that the
-  // actual data is set in UpdateMaterialProperties().
-  data_manager->host_data.mu.push_back(0);
-  data_manager->host_data.cohesion_data.push_back(0);
-  data_manager->host_data.adhesionMultDMT_data.push_back(0);
-
-  data_manager->host_data.mass_rigid.push_back(0);
-
-  if (data_manager->settings.solver.use_material_properties) {
-    data_manager->host_data.elastic_moduli.push_back(R2(0, 0));
-    data_manager->host_data.cr.push_back(0);
-  } else {
-    data_manager->host_data.dem_coeffs.push_back(R4(0, 0, 0, 0));
-  }
-
-  if (data_manager->settings.solver.tangential_displ_mode == ChSystemDEM::TangentialDisplacementModel::MultiStep) {
-    for (int i = 0; i < max_shear; i++) {
-      data_manager->host_data.shear_neigh.push_back(I3(-1, -1, -1));
-      data_manager->host_data.shear_disp.push_back(R3(0, 0, 0));
->>>>>>> 52e4c14f
     }
 }
 
 void ChSystemParallelDEM::UpdateMaterialSurfaceData(int index, ChBody* body) {
-<<<<<<< HEAD
     custom_vector<real>& mass = data_manager->host_data.mass_rigid;
     custom_vector<real2>& elastic_moduli = data_manager->host_data.elastic_moduli;
     custom_vector<real>& adhesion = data_manager->host_data.cohesion_data;
@@ -90,7 +64,7 @@
     // ChBody::GetMaterialSurfaceDEM since that returns a copy of the reference
     // counted shared pointer).
     ChSharedPtr<ChMaterialSurfaceBase>& mat = body->GetMaterialSurfaceBase();
-    ChMaterialSurfaceDEM* mat_ptr = static_cast<ChMaterialSurfaceDEM*>(mat.get_ptr());
+    ChMaterialSurfaceDEM* mat_ptr = static_cast<ChMaterialSurfaceDEM*>(mat.get());
 
     mass[index] = body->GetMass();
     mu[index] = mat_ptr->GetSfriction();
@@ -103,34 +77,6 @@
     } else {
         dem_coeffs[index] = real4(mat_ptr->GetKn(), mat_ptr->GetKt(), mat_ptr->GetGn(), mat_ptr->GetGt());
     }
-=======
-  custom_vector<real>& mass = data_manager->host_data.mass_rigid;
-  custom_vector<real2>& elastic_moduli = data_manager->host_data.elastic_moduli;
-  custom_vector<real>& adhesion = data_manager->host_data.cohesion_data;
-  custom_vector<real>& adhesionMult = data_manager->host_data.adhesionMultDMT_data;
-  custom_vector<real>& mu = data_manager->host_data.mu;
-  custom_vector<real>& cr = data_manager->host_data.cr;
-  custom_vector<real4>& dem_coeffs = data_manager->host_data.dem_coeffs;
-
-  // Since this function is called in a parallel for loop, we must access the
-  // material properties in a thread-safe manner (we cannot use the function
-  // ChBody::GetMaterialSurfaceDEM since that returns a copy of the reference
-  // counted shared pointer).
-  std::shared_ptr<ChMaterialSurfaceBase>& mat = body->GetMaterialSurfaceBase();
-  ChMaterialSurfaceDEM* mat_ptr = static_cast<ChMaterialSurfaceDEM*>(mat.get());
-
-  mass[index] = body->GetMass();
-  mu[index] = mat_ptr->GetSfriction();
-  adhesion[index] = mat_ptr->GetAdhesion();
-  adhesionMult[index] = mat_ptr->GetAdhesionMultDMT();
-
-  if (data_manager->settings.solver.use_material_properties) {
-    elastic_moduli[index] = R2(mat_ptr->GetYoungModulus(), mat_ptr->GetPoissonRatio());
-    cr[index] = mat_ptr->GetRestitution();
-  } else {
-    dem_coeffs[index] = R4(mat_ptr->GetKn(), mat_ptr->GetKt(), mat_ptr->GetGn(), mat_ptr->GetGt());
-  }
->>>>>>> 52e4c14f
 }
 
 void ChSystemParallelDEM::Setup() {
